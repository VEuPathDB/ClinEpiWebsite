<?xml version="1.0" encoding="UTF-8"?>
<web-app version="2.4"
    xmlns="http://java.sun.com/xml/ns/j2ee"
    xmlns:web="http://java.sun.com/xml/ns/j2ee/web-app_2_4.xsd"
    xmlns:xsi="http://www.w3.org/2001/XMLSchema-instance"
    xsi:schemaLocation="http://java.sun.com/xml/ns/j2ee http://java.sun.com/xml/ns/j2ee/web-app_2_4.xsd">

  <context-param>
    <param-name>GUS_HOME</param-name>
    <param-value>/WEB-INF/wdk-model/</param-value>
  </context-param>

  <context-param>
    <!-- Service endpoint must match url-pattern for WDK service below -->
    <param-name>wdkServiceEndpoint</param-name>
    <param-value>/service</param-value>
  </context-param>

  <listener>
    <listener-class>org.eupathdb.common.controller.ApplicationInitListener</listener-class>
  </listener>

  <listener>
    <listener-class>org.gusdb.wdk.controller.InitListenerForBeans</listener-class>
  </listener>

  <listener>
    <listener-class>org.gusdb.wdk.jmx.JmxInitListener</listener-class>
  </listener>

  <!-- The Apache file upload library starts a cleanup thread to remove temporary files -->
  <!--    This listener destroys that thread when the webapp is unloaded.               -->
  <listener>
    <listener-class>org.apache.commons.fileupload.servlet.FileCleanerCleanup</listener-class>
  </listener>

  <filter>
    <filter-name>MDCServletFilter</filter-name>
    <filter-class>org.gusdb.wdk.controller.filter.MDCServletFilter</filter-class>
  </filter>
  <filter-mapping>
    <filter-name>MDCServletFilter</filter-name>
    <url-pattern>/*</url-pattern>
  </filter-mapping>

  <filter>
    <filter-name>HttpResponseLogger</filter-name>
    <filter-class>org.gusdb.wdk.controller.filter.HttpResponseHeaderLogger</filter-class>
  </filter>
  <filter-mapping>
    <filter-name>HttpResponseLogger</filter-name>
    <url-pattern>/*</url-pattern>
  </filter-mapping>

  <filter>
    <filter-name>CheckLoginFilter</filter-name>
    <filter-class>org.gusdb.wdk.controller.filter.CheckLoginFilter</filter-class>
  </filter>
  <filter-mapping>
    <filter-name>CheckLoginFilter</filter-name>
    <url-pattern>/*</url-pattern>
  </filter-mapping>

  <!-- UrlRewrite filter -->
  <!-- This is used in conjuction with the asset fingerprinting utilities in EbrcWebsiteCommon.
       We also set some cache-related headers here (see /WEB-INF/urlrewrite.xml). -->
  <filter>
    <filter-name>UrlRewriteFilter</filter-name>
    <filter-class>org.tuckey.web.filters.urlrewrite.UrlRewriteFilter</filter-class>
  </filter>
  <filter-mapping>
    <filter-name>UrlRewriteFilter</filter-name>
    <url-pattern>/*</url-pattern>
  </filter-mapping>
  <!-- End UrlRewrite filter -->
<<<<<<< HEAD

  <filter>
    <filter-name>CheckLoginFilter</filter-name>
    <filter-class>org.gusdb.wdk.controller.filter.CheckLoginFilter</filter-class>
  </filter>
  <filter-mapping>
    <filter-name>CheckLoginFilter</filter-name>
    <url-pattern>/*</url-pattern>
=======
      
      
  <!-- mitigation for Struts1 security hole CVE-2014-0114 -->
  <filter>
    <filter-name>ParamFilter</filter-name>
    <filter-class>org.gusdb.wdk.controller.filter.ParameterFilter</filter-class>
    <init-param>
      <param-name>excludeParams</param-name>
      <param-value>(.*\.|^|.*|\[('|"))(c|C)lass(\.|('|")]|\[).*</param-value>
    </init-param>
  </filter>
  <filter-mapping>
    <filter-name>ParamFilter</filter-name>
    <servlet-name>wdkEuPathDbBrc</servlet-name>
>>>>>>> bdc13a8b
  </filter-mapping>

  <!-- JavaMelody monitoring plugin configuration -->
  <!-- <listener>
    <listener-class>net.bull.javamelody.SessionListener</listener-class>
  </listener> -->
  <!-- <filter>
    <filter-name>monitoring-display</filter-name>
    <filter-class>org.eupathdb.common.controller.MelodyDisplayFilter</filter-class>
  </filter>
  <filter-mapping>
    <filter-name>monitoring-display</filter-name>
    <url-pattern>/*</url-pattern>
  </filter-mapping>
  <filter>
    <filter-name>monitoring</filter-name>
    <filter-class>net.bull.javamelody.MonitoringFilter</filter-class>
    <init-param>
      <param-name>disabled</param-name>
      <param-value>true</param-value>
    </init-param>
    <init-param>
      <param-name>storage-directory</param-name>
      <param-value>melody-data</param-value>
    </init-param>
    <init-param>
      <param-name>log</param-name>
      <param-value>true</param-value>
    </init-param>
  </filter>
  <filter-mapping>
    <filter-name>monitoring</filter-name>
    <url-pattern>/*</url-pattern>
  </filter-mapping> -->
  <!-- End JavaMelody monitoring plugin configuration -->

  <!-- WDK RESTful client filter -->
  <servlet>
    <servlet-name>WDKClient</servlet-name>
    <jsp-file>/WEB-INF/includes/client/index.jsp</jsp-file>
  </servlet>
  <servlet-mapping>
    <servlet-name>WDKClient</servlet-name>
    <url-pattern>/app/*</url-pattern>
  </servlet-mapping>
  <!-- End of WDK Restful client filter -->

  <!-- WSF RESTful service filter -->
  <servlet>
    <servlet-name>WSF</servlet-name>
    <servlet-class>org.glassfish.jersey.servlet.ServletContainer</servlet-class>
    <init-param>
      <param-name>javax.ws.rs.Application</param-name>
      <param-value>org.gusdb.wsf.service.WsfServiceApplication</param-value>
    </init-param>
  </servlet>
  <servlet-mapping>
    <servlet-name>WSF</servlet-name>
    <url-pattern>/services/WsfService/*</url-pattern>
  </servlet-mapping>
  <!-- End of WSF Restful service filter -->

  <!-- WDK RESTful service filter -->
  <servlet>
    <servlet-name>WDK</servlet-name>
    <servlet-class>org.glassfish.jersey.servlet.ServletContainer</servlet-class>
    <init-param>
      <param-name>javax.ws.rs.Application</param-name>
      <param-value>org.clinepi.service.ClinEpiServiceApplication</param-value>
    </init-param>
  </servlet>
  <servlet-mapping>
    <servlet-name>WDK</servlet-name>
    <url-pattern>/service/*</url-pattern>
  </servlet-mapping>
  <!-- End of WSF Restful service filter -->

  <!-- The Welcome File List -->
  <welcome-file-list>
    <welcome-file>index.jsp</welcome-file>
  </welcome-file-list>

  <!-- Error Page Mappings -->
  <error-page>
    <exception-type>java.lang.Exception</exception-type>
    <location>/wdkCustomization/jsp/Error.jsp</location>
  </error-page>

</web-app><|MERGE_RESOLUTION|>--- conflicted
+++ resolved
@@ -73,16 +73,6 @@
     <url-pattern>/*</url-pattern>
   </filter-mapping>
   <!-- End UrlRewrite filter -->
-<<<<<<< HEAD
-
-  <filter>
-    <filter-name>CheckLoginFilter</filter-name>
-    <filter-class>org.gusdb.wdk.controller.filter.CheckLoginFilter</filter-class>
-  </filter>
-  <filter-mapping>
-    <filter-name>CheckLoginFilter</filter-name>
-    <url-pattern>/*</url-pattern>
-=======
       
       
   <!-- mitigation for Struts1 security hole CVE-2014-0114 -->
@@ -97,7 +87,6 @@
   <filter-mapping>
     <filter-name>ParamFilter</filter-name>
     <servlet-name>wdkEuPathDbBrc</servlet-name>
->>>>>>> bdc13a8b
   </filter-mapping>
 
   <!-- JavaMelody monitoring plugin configuration -->
