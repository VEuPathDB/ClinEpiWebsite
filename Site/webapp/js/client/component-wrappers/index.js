import { compose, constant } from 'lodash/fp';
import { connect } from 'react-redux';
import React from 'react';

<<<<<<< HEAD
import { getIdFromRecordClassName } from 'Client/App/DataRestriction/DataRestrictionUtils';
=======
import Index from '../components/Index';
import TableAsTree from '../components/TableAsTree';
import RelativeVisitsGroup from '../components/RelativeVisitsGroup';
import RelatedCaseControlGroup from '../components/RelatedCaseControlGroup';
import StudyRecordHeading from './StudyRecordHeading';

import Header from 'Client/App/Header';
import { DataRestrictionDaemon } from 'Client/App/DataRestriction';
import { getIdFromRecordClassName, Action } from 'Client/App/DataRestriction/DataRestrictionUtils';
>>>>>>> 4537f3d9
import { attemptAction } from 'Client/App/DataRestriction/DataRestrictionActionCreators';

import RelativeVisitsGroup from '../components/RelativeVisitsGroup';
import SiteHeader from '../components/SiteHeader';

import IndexController from '../controllers/IndexController';
import QuestionWizardController from '../controllers/QuestionWizardController';

import ActiveGroup from './ActiveGroup';
import RecordTable from './RecordTable';
import QuestionWizard from './QuestionWizard';
import RelatedCaseControlGroup from '../components/RelatedCaseControlGroup';

export default {
<<<<<<< HEAD
  ActiveGroup,
  DownloadFormController: withRestrictionHandler('downloadPage', state => state.downloadForm.recordClass),
  FilterSummaryGroup: compose(
    guard(RelativeVisitsGroup.showFilterSummary),
    guard(RelatedCaseControlGroup.showFilterSummary)
  ),
  IndexController,
  QuestionWizard,
  QuestionWizardController,
  RecordController: withRestrictionHandler('recordPage', state => state.record.recordClass),
  RecordTable,
  SiteHeader: constant(SiteHeader),
=======
  IndexController: WdkIndexController => class IndexController extends WdkIndexController {

    getActionCreators() {
      return {
        ...super.getActionCreators(),
        attemptAction
      }
    }

    getStateFromStore () {
      const { globalData } = this.store.getState();
      const { siteConfig, studies } = globalData;
      const { displayName, webAppUrl } = siteConfig;
      const siteData = getStaticSiteData(studies.entities);

      return { displayName, webAppUrl, siteData, isLoading: studies.loading, hasError: !!studies.error };
    }

    getTitle () {
      return this.state.displayName;
    }

    isRenderDataLoadError() {
      return this.state.hasError;
    }

    renderView () {
      const { attemptAction } = this.eventHandlers;
      return (
        <Index {...this.state} attemptAction={attemptAction} />
      )
    }
  },
  DownloadFormController: withRestrictionHandler(Action.downloadPage),
  RecordController: withRestrictionHandler(Action.recordPage),
  SiteHeader: () => rawProps => {
    const {  user = {}, siteConfig, studies, preferences, dataRestriction, ...actions } = rawProps;
    const siteData = getStaticSiteData(studies.entities);
    const props = { user, siteConfig, preferences, actions, siteData, dataRestriction };
    return (
      <div>
        <Header {...props} />
        <DataRestrictionDaemon {...props} />
      </div>
    );
  },

  RecordHeading: RecordHeading => props => (
    props.recordClass.urlSegment === 'dataset'
      ? <StudyRecordHeading {...props} DefaultComponent={RecordHeading} />
      : <RecordHeading {...props} />
  ),

  RecordTable: RecordTable => props => {
    return 'tableIsTree' in props.table.properties
      ? <TableAsTree {...props}/>
      : <RecordTable {...props}/>;
  },

  QuestionWizard: QuestionWizard => injectSearchStudy(props => {
    let { activeStudy } = props;
    return (
      <div>
        { activeStudy == null
            ? "Could not find study based on the record class."
            : (
              <div className="clinepi-StudyLink">
                <IconAlt fa="info-circle"/>&nbsp;
                Learn about the <Link to={activeStudy.route} _target="blank" >{activeStudy.name}</Link>
              </div>
            )
        }
        <QuestionWizard {...props} />
      </div>
    )
  }),

  ActiveGroup: ActiveGroup => props => {
    // Attempt to get the relative observations layout settings and determine
    // if the active group should use the layout. If not, use the default layout.
    return RelativeVisitsGroup.shouldUseLayout(props)
      ? <RelativeVisitsGroup {...props} DefaultComponent={ActiveGroup}/>
      : RelatedCaseControlGroup.shouldUseLayout(props)
        ? <RelatedCaseControlGroup {...props} DefaultComponent={ActiveGroup}/>
        : <ActiveGroup {...props}/>
  },

  FilterSummaryGroup: guard(RelativeVisitsGroup.showFilterSummary),

  QuestionWizardController: QuestionWizardController => class ClinEpiQuestionWizard extends QuestionWizardController {
    constructor(props) {
      super(props);
      Object.assign(this.state, {
        useRangeForNumRelativeEvents: false
      });
    }

    getEventHandlers() {
      return Object.assign(super.getEventHandlers(), {
        setUseRangeForNumRelativeEvents: this.setUseRangeForNumRelativeEvents
      });
    }

    setUseRangeForNumRelativeEvents(useRangeForNumRelativeEvents) {
      this.setState({ useRangeForNumRelativeEvents });
    }

    setParamValue(param, paramValue) {
      super.setParamValue(param, paramValue);
      RelatedCaseControlGroup.handleParamChange(this, param, paramValue);
    }
  }

>>>>>>> 4537f3d9
}

function guard(propsPredicate) {
  return function makeGuardedComponent(Component) {
    return function GuardedComponent(props) {
      return propsPredicate(props)
        ? <Component {...props} />
        : null;
    }
  }
}

function withRestrictionHandler(action, getRecordClassSelector) {
  const enhance = connect(
    state => ({ recordClass: getRecordClassSelector(state) }),
    { attemptAction },
    (stateProps, dispatchProps, childProps) => ({ stateProps, dispatchProps, childProps })
  )
  return Child => enhance(class RestrictionHandler extends React.Component {
    componentDidUpdate(prevProps) {
      if (this.props.stateProps.recordClass !== prevProps.stateProps.recordClass) {
        const studyId = getIdFromRecordClassName(this.props.stateProps.recordClass.name);
        this.props.dispatchProps.attemptAction(action, { studyId });
      }
    }
    render() {
      return <Child {...this.props.childProps}/>
    }
  });
}<|MERGE_RESOLUTION|>--- conflicted
+++ resolved
@@ -2,19 +2,7 @@
 import { connect } from 'react-redux';
 import React from 'react';
 
-<<<<<<< HEAD
-import { getIdFromRecordClassName } from 'Client/App/DataRestriction/DataRestrictionUtils';
-=======
-import Index from '../components/Index';
-import TableAsTree from '../components/TableAsTree';
-import RelativeVisitsGroup from '../components/RelativeVisitsGroup';
-import RelatedCaseControlGroup from '../components/RelatedCaseControlGroup';
-import StudyRecordHeading from './StudyRecordHeading';
-
-import Header from 'Client/App/Header';
-import { DataRestrictionDaemon } from 'Client/App/DataRestriction';
 import { getIdFromRecordClassName, Action } from 'Client/App/DataRestriction/DataRestrictionUtils';
->>>>>>> 4537f3d9
 import { attemptAction } from 'Client/App/DataRestriction/DataRestrictionActionCreators';
 
 import RelativeVisitsGroup from '../components/RelativeVisitsGroup';
@@ -24,14 +12,14 @@
 import QuestionWizardController from '../controllers/QuestionWizardController';
 
 import ActiveGroup from './ActiveGroup';
+import RecordHeading from './RecordHeading';
 import RecordTable from './RecordTable';
 import QuestionWizard from './QuestionWizard';
 import RelatedCaseControlGroup from '../components/RelatedCaseControlGroup';
 
 export default {
-<<<<<<< HEAD
   ActiveGroup,
-  DownloadFormController: withRestrictionHandler('downloadPage', state => state.downloadForm.recordClass),
+  DownloadFormController: withRestrictionHandler(Action.downloadPage, state => state.downloadForm.recordClass),
   FilterSummaryGroup: compose(
     guard(RelativeVisitsGroup.showFilterSummary),
     guard(RelatedCaseControlGroup.showFilterSummary)
@@ -39,124 +27,10 @@
   IndexController,
   QuestionWizard,
   QuestionWizardController,
-  RecordController: withRestrictionHandler('recordPage', state => state.record.recordClass),
+  RecordController: withRestrictionHandler(Action.recordPage, state => state.record.recordClass),
+  RecordHeading,
   RecordTable,
   SiteHeader: constant(SiteHeader),
-=======
-  IndexController: WdkIndexController => class IndexController extends WdkIndexController {
-
-    getActionCreators() {
-      return {
-        ...super.getActionCreators(),
-        attemptAction
-      }
-    }
-
-    getStateFromStore () {
-      const { globalData } = this.store.getState();
-      const { siteConfig, studies } = globalData;
-      const { displayName, webAppUrl } = siteConfig;
-      const siteData = getStaticSiteData(studies.entities);
-
-      return { displayName, webAppUrl, siteData, isLoading: studies.loading, hasError: !!studies.error };
-    }
-
-    getTitle () {
-      return this.state.displayName;
-    }
-
-    isRenderDataLoadError() {
-      return this.state.hasError;
-    }
-
-    renderView () {
-      const { attemptAction } = this.eventHandlers;
-      return (
-        <Index {...this.state} attemptAction={attemptAction} />
-      )
-    }
-  },
-  DownloadFormController: withRestrictionHandler(Action.downloadPage),
-  RecordController: withRestrictionHandler(Action.recordPage),
-  SiteHeader: () => rawProps => {
-    const {  user = {}, siteConfig, studies, preferences, dataRestriction, ...actions } = rawProps;
-    const siteData = getStaticSiteData(studies.entities);
-    const props = { user, siteConfig, preferences, actions, siteData, dataRestriction };
-    return (
-      <div>
-        <Header {...props} />
-        <DataRestrictionDaemon {...props} />
-      </div>
-    );
-  },
-
-  RecordHeading: RecordHeading => props => (
-    props.recordClass.urlSegment === 'dataset'
-      ? <StudyRecordHeading {...props} DefaultComponent={RecordHeading} />
-      : <RecordHeading {...props} />
-  ),
-
-  RecordTable: RecordTable => props => {
-    return 'tableIsTree' in props.table.properties
-      ? <TableAsTree {...props}/>
-      : <RecordTable {...props}/>;
-  },
-
-  QuestionWizard: QuestionWizard => injectSearchStudy(props => {
-    let { activeStudy } = props;
-    return (
-      <div>
-        { activeStudy == null
-            ? "Could not find study based on the record class."
-            : (
-              <div className="clinepi-StudyLink">
-                <IconAlt fa="info-circle"/>&nbsp;
-                Learn about the <Link to={activeStudy.route} _target="blank" >{activeStudy.name}</Link>
-              </div>
-            )
-        }
-        <QuestionWizard {...props} />
-      </div>
-    )
-  }),
-
-  ActiveGroup: ActiveGroup => props => {
-    // Attempt to get the relative observations layout settings and determine
-    // if the active group should use the layout. If not, use the default layout.
-    return RelativeVisitsGroup.shouldUseLayout(props)
-      ? <RelativeVisitsGroup {...props} DefaultComponent={ActiveGroup}/>
-      : RelatedCaseControlGroup.shouldUseLayout(props)
-        ? <RelatedCaseControlGroup {...props} DefaultComponent={ActiveGroup}/>
-        : <ActiveGroup {...props}/>
-  },
-
-  FilterSummaryGroup: guard(RelativeVisitsGroup.showFilterSummary),
-
-  QuestionWizardController: QuestionWizardController => class ClinEpiQuestionWizard extends QuestionWizardController {
-    constructor(props) {
-      super(props);
-      Object.assign(this.state, {
-        useRangeForNumRelativeEvents: false
-      });
-    }
-
-    getEventHandlers() {
-      return Object.assign(super.getEventHandlers(), {
-        setUseRangeForNumRelativeEvents: this.setUseRangeForNumRelativeEvents
-      });
-    }
-
-    setUseRangeForNumRelativeEvents(useRangeForNumRelativeEvents) {
-      this.setState({ useRangeForNumRelativeEvents });
-    }
-
-    setParamValue(param, paramValue) {
-      super.setParamValue(param, paramValue);
-      RelatedCaseControlGroup.handleParamChange(this, param, paramValue);
-    }
-  }
-
->>>>>>> 4537f3d9
 }
 
 function guard(propsPredicate) {
