--- conflicted
+++ resolved
@@ -9,14 +9,9 @@
   "author": "",
   "license": "Apache-2.0",
   "dependencies": {
-<<<<<<< HEAD
-    "@veupathdb/components": "^0.11.11",
+    "@veupathdb/components": "^0.11.13",
     "@veupathdb/core-components": "^0.8.1",
-    "@veupathdb/eda": "^1.1.51",
-=======
-    "@veupathdb/components": "^0.11.13",
     "@veupathdb/eda": "^1.3.0",
->>>>>>> fea955c5
     "@veupathdb/wdk-client": "^0.5.4",
     "@veupathdb/web-common": "^0.2.2"
   },
